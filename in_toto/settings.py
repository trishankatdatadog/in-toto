--- conflicted
+++ resolved
@@ -65,12 +65,9 @@
 # 'pyca-cryptography']
 GENERAL_CRYPTO_LIBRARY = 'pycrypto'
 
-<<<<<<< HEAD
 # FIXME: Add as command line argument or to config file, e.g .in-toto-ignore
 ARTIFACT_EXCLUDES=["*.link*", ".git"]
 
-=======
->>>>>>> 5bf6557a
 # Debug level INFO shows a bunch of stuff that is happening
 LOG_LEVEL = logging.INFO
 # Debug level CRITICAL only shows in_toto-verify passing and failing
