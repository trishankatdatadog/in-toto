--- conflicted
+++ resolved
@@ -1118,20 +1118,7 @@
 
   """
 
-<<<<<<< HEAD
   log.doing("Verifying layout signatures...")
-=======
-  log.info("Verifying software supply chain...")
-
-  log.info("Reading layout...")
-  layout = in_toto.models.layout.Layout.read_from_file(layout_path)
-
-  log.info("Reading layout key(s)...")
-  layout_key_dict = in_toto.util.import_rsa_public_keys_from_files_as_dict(
-      layout_key_paths)
-
-  log.info("Verifying layout signatures...")
->>>>>>> 6755c058
   verify_layout_signatures(layout, layout_key_dict)
 
   log.info("Verifying layout expiration... ")
@@ -1143,14 +1130,10 @@
   log.info("Verifying link metadata signatures...")
   verify_all_steps_signatures(layout, chain_link_dict)
 
-<<<<<<< HEAD
   log.doing("Verifying delegations...")
   chain_link_dict = verify_delegations(layout, chain_link_dict)
 
   log.doing("Verifying alignment of reported commands...")
-=======
-  log.info("Verifying alignment of reported commands...")
->>>>>>> 6755c058
   verify_all_steps_command_alignment(layout, chain_link_dict)
 
   log.info("Executing Inspection commands...")
@@ -1171,11 +1154,7 @@
   verify_all_item_rules(layout.inspect, link_dict)
 
   # We made it this far without exception that means, verification passed.
-<<<<<<< HEAD
   log.passing("Passing verification")
 
   return_link = get_return_link_file(layout, reduced_chain_link_dict)
-  return return_link
-=======
-  log.pass_verification("The software product passed all verification.")
->>>>>>> 6755c058
+  return return_link